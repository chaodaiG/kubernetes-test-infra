--- conflicted
+++ resolved
@@ -1,76 +1,4 @@
 periodics:
-<<<<<<< HEAD
-=======
-- interval: 30m
-  cluster: k8s-infra-prow-build
-  name: ci-kubernetes-e2e-gci-gce-scalability-podutils
-  labels:
-    preset-service-account: "true"
-    preset-k8s-ssh: "true"
-    preset-e2e-scalability-common: "true"
-    preset-e2e-scalability-periodics: "true"
-    preset-e2e-scalability-periodics-master: "true"
-  decorate: true
-  decoration_config:
-    timeout: 140m
-  extra_refs:
-  - org: kubernetes
-    repo: kubernetes
-    base_ref: master
-    path_alias: k8s.io/kubernetes
-  - org: kubernetes
-    repo: perf-tests
-    base_ref: master
-    path_alias: k8s.io/perf-tests
-  annotations:
-    testgrid-dashboards: sig-scalability-experiments
-    testgrid-tab-name: gce-cos-master-scalability-100-podutils
-  spec:
-    containers:
-    - image: gcr.io/k8s-testimages/kubekins-e2e:v20210311-0d43454-master
-      command:
-      - runner.sh
-      - /workspace/scenarios/kubernetes_e2e.py
-      args:
-      - --check-leaked-resources
-      - --cluster=e2e-big
-      - --extract=ci/latest-fast
-      - --extract-ci-bucket=k8s-release-dev
-      - --gcp-node-image=gci
-      - --gcp-nodes=100
-      - --gcp-project-type=scalability-project
-      - --gcp-zone=us-east1-b
-      - --provider=gce
-      - --metadata-sources=cl2-metadata.json
-      - --env=CL2_ENABLE_DNS_PROGRAMMING=true
-      - --env=CL2_SCHEDULER_THROUGHPUT_THRESHOLD=0
-      - --env=CL2_ENABLE_HUGE_SERVICES=true
-      - --test=false
-      - --test-cmd=$GOPATH/src/k8s.io/perf-tests/run-e2e.sh
-      - --test-cmd-args=cluster-loader2
-      - --test-cmd-args=--experimental-gcp-snapshot-prometheus-disk=true
-      - --test-cmd-args=--experimental-prometheus-disk-snapshot-name=$(JOB_NAME)-$(BUILD_ID)
-      - --test-cmd-args=--nodes=100
-      - --test-cmd-args=--prometheus-scrape-node-exporter
-      - --test-cmd-args=--provider=gce
-      - --test-cmd-args=--report-dir=$(ARTIFACTS)
-      - --test-cmd-args=--testconfig=testing/load/config.yaml
-      - --test-cmd-args=--testoverrides=./testing/experiments/enable_restart_count_check.yaml
-      - --test-cmd-args=--testoverrides=./testing/experiments/use_simple_latency_query.yaml
-      - --test-cmd-args=--testoverrides=./testing/overrides/load_throughput.yaml
-      - --test-cmd-name=ClusterLoaderV2
-      - --timeout=120m
-      - --use-logexporter
-      - --logexporter-gcs-path=gs://sig-scalability-logs/$(JOB_NAME)/$(BUILD_ID)
-      resources:
-        requests:
-          cpu: 2
-          memory: 6Gi
-        limits:
-          cpu: 2
-          memory: 6Gi
-
->>>>>>> 4ee8eca6
 - name: ci-kubernetes-storage-scalability
   tags:
     - "perfDashPrefix: storage"
